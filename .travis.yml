--- conflicted
+++ resolved
@@ -7,17 +7,11 @@
 # get some stuff to install
 before_install:
   - sudo apt-get install iverilog
-<<<<<<< HEAD
-# not available on travic ubuntu version, need
+# not available on travis ubuntu version, need
 # to build from source??
-#  - sudo add-apt-repository ppa:saltmakrell/ppa
+#  - sudo add-apt-repository -y ppa:saltmakrell/ppa
 #  - sudo apt-get update
 #  - sudo apt-get install yosys
-=======
-  - sudo add-apt-repository -y ppa:saltmakrell/ppa
-  - sudo apt-get update
-  - sudo apt-get install yosys
->>>>>>> 55c7b54c
 
 # command to install dependencies
 install:
