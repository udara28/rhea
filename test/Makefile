--- conflicted
+++ resolved
@@ -1,10 +1,5 @@
-
-<<<<<<< HEAD
-TIME=`which time`
-=======
 
 TIME=$(shell which time)
->>>>>>> 4218b3eb
 LOG=output/run_all_tests.log
 
 ifndef PYTHON
