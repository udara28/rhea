#
# Copyright (c) 2006-2013 Christopher L. Felton
#

from __future__ import division
from __future__ import print_function

from argparse import Namespace

from myhdl import *

from rhea.cores.fifo import fifo_ramp

from rhea.system import Global, Clock, Reset
from rhea.system import Wishbone
from rhea.system import FIFOBus

from rhea.utils.test import run_testbench, tb_args


def test_fifo_ramp():
    tb_fifo_ramp(Namespace(trace=False))


def tb_fifo_ramp(args):

    clock = Clock(0, frequency=50e6)
    reset = Reset(0, active=1, async=False)
    glbl = Global(clock, reset)
    regbus = Wishbone(glbl)
    fifobus = FIFOBus()

    def _bench_fifo_ramp():
        tbdut = fifo_ramp(clock, reset, regbus, fifobus,
                           base_address=0x0000)
        tbrbor = regbus.m_per_outputs()
        tbclk = clock.gen()
        
        asserr = Signal(bool(0))
                
        @instance 
        def tbstim():
            print("start fifo ramp test")
            try:
                yield delay(100)
                yield reset.pulse(111)

                # simply enable, enable the module and then
                # verify an incrementing pattern over the
                # fifobus
                yield regbus.write(0x07, 2)  # div of two
                yield regbus.read(0x07)
                assert 2 == regbus.get_read_data()

                yield regbus.write(0x00, 1)  # enable 
                yield regbus.read(0x00)
                assert 1 == regbus.get_read_data(), "cfg reg write failed"

                # monitor the bus until ?? ramps
<<<<<<< HEAD
                nramps, rr = 128, 0
                while rr < nramps:
=======
                Nramps, rr, timeout = 128, 0, 0
                while rr < Nramps and timeout < (20*Nramps):
>>>>>>> ebacbdec
                    cnt = 0
                    for ii, sh in enumerate((24, 16, 8, 0,)):
                        yield delay(1000)
                        yield regbus.read(0x08+ii)
                        cntpart = regbus.get_read_data()
                        cnt = cnt | (cntpart << sh)
                        print("{:<8d}: ramp count[{:<4d}, {:d}]: {:08X}, {:02X} - timeout {:d}".format(
                               now(), rr, ii, cnt, cntpart, timeout))
                    timeout += 1
                    # @todo: add ramp check
                    if cnt != rr or (timeout % 1000) == 0:
                        print("   ramp {}  {}".format(int(cnt), int(rr),))
                    rr = int(cnt)
                print("{}, {}, {}".format(Nramps, rr, timeout))
            except AssertionError as err:
                asserr.next = True
                for _ in range(10):
                    yield clock.posedge
                raise err

            raise StopSimulation

        # monitor the values from the fifo bus, it should
        # be a simple "ramp" increasing values
        _mask = 0xFF
        _cval = Signal(modbv(0, min=0, max=256))

        @always(clock.posedge)
        def tbmon():
            if fifobus.wr:
                assert _cval == fifobus.wdata
                _cval.next = _cval+1

        return tbclk, tbdut, tbstim, tbmon, tbrbor

    run_testbench(_bench_fifo_ramp, args=args)


if __name__ == '__main__':
    tb_fifo_ramp(tb_args())<|MERGE_RESOLUTION|>--- conflicted
+++ resolved
@@ -57,13 +57,8 @@
                 assert 1 == regbus.get_read_data(), "cfg reg write failed"
 
                 # monitor the bus until ?? ramps
-<<<<<<< HEAD
-                nramps, rr = 128, 0
-                while rr < nramps:
-=======
                 Nramps, rr, timeout = 128, 0, 0
                 while rr < Nramps and timeout < (20*Nramps):
->>>>>>> ebacbdec
                     cnt = 0
                     for ii, sh in enumerate((24, 16, 8, 0,)):
                         yield delay(1000)
