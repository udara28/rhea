--- conflicted
+++ resolved
@@ -1,9 +1,5 @@
 #
-<<<<<<< HEAD
 # Copyright (c) 2013-2015 Christopher L. Felton
-=======
-# Copyright (c) 2009-2013 Christopher L. Felton
->>>>>>> 0bca6cb9
 #
 # This program is free software: you can redistribute it and/or modify
 # it under the terms of the GNU Lesser General Public License as published by
@@ -37,17 +33,10 @@
 from mn.utils.test import *
 
 def m_test_top(clock, reset, sck, mosi, miso, ss):
-<<<<<<< HEAD
-    # @todo: map top-level ports to interfaces
-    #    for conversion.
-    g_spi = m_spi()
-    
-=======
     # @todo: create a top-level for conversion ...
     g_spi = m_spi()
     return g_spi
 
->>>>>>> 0bca6cb9
 
 def convert(to='ver'):
     clock = Clock(0, frequency=50e6)
@@ -61,10 +50,7 @@
     toVHDL(m_test_top, clock, reset, sck, mosi, miso, ss)
 
 
-<<<<<<< HEAD
-=======
 @pytest.mark.xfail
->>>>>>> 0bca6cb9
 def test_spi():
     
     base_address = ba = 0x400
