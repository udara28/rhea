
System
======

The ``rhea`` package provides frameworks for building complex digital
<<<<<<< HEAD
circuits.  These include modular and scalable `interfaces`_ and
=======
circuits.  These include modular and scalable `interfaces`_ and 
>>>>>>> e12a93dc
`modules`_.  The following describes the specification for the 
frameworks being developed into the `rhea` package.

.. _modules : http://docs.myhdl.org/en/stable/manual/structure.html#structural-modeling
.. _interfaces : http://docs.myhdl.org/en/stable/whatsnew/0.9.html#interfaces-conversion-of-attribute-accesses


Register Files
--------------
When creating components for a design often a register file is included
The register file is used for the control and status access (CSR) of
the component.
A regiter file is simply a collection of `registers`_ that are used to
control the component and read status. The register file is accessed by 
a memory-mapped bus.  The register file provides dynamic control and
status of the component.

The objects to create a register file encapsulate much of the detail 
required for typical register-file definition.  In addition provides 
a mechanism for static definition (no bus present).

.. _register :

The following is a short example building a simple register file.

.. code-block::python

    from rhea.system import RegisterFile, Register

    # create a registrer file
    regfile = RegisterFile()

    # create a status register and add it to the register file
    reg = Register('status', width=8, access='ro', default=0)
    regfile.add_register(reg)

    # create a control register with named bits and add
    reg = Register('control', width=8, access='rw', default=1)
    reg.add_named_bits('enable', bits=0, comment="enable the compoent")
    reg.add_named_bits('pause', bits=1, comment="pause current operation")
    reg.add_named_bits('mode', bits=(4,2), comment="select mode")
    regfile.add_register(reg)
    
    
.. Note::

     The current implrementation requires all the register in a 
     register file to be the same width.  
     
     
The above example defines a register file to be used.  This can be 
used in a new component/peripheral.  

.. code-block::python

   def led_blinker(glbl, membus, leds):
       
       # instantiate the module to interface to the the regfile
       
       # instantiate different LED blinking modules
       led_modules = (led_stroby, led_dance, led_count,)
       mleds = [Signal(leds.val) for _ in led_modules]
       mods = []
       for ii, ledmod in enumerate(led_modules): 
           mods += ledmod(glbl, mleds[ii])
       
       # <|MERGE_RESOLUTION|>--- conflicted
+++ resolved
@@ -3,11 +3,7 @@
 ======
 
 The ``rhea`` package provides frameworks for building complex digital
-<<<<<<< HEAD
 circuits.  These include modular and scalable `interfaces`_ and
-=======
-circuits.  These include modular and scalable `interfaces`_ and 
->>>>>>> e12a93dc
 `modules`_.  The following describes the specification for the 
 frameworks being developed into the `rhea` package.
 
@@ -61,17 +57,16 @@
 The above example defines a register file to be used.  This can be 
 used in a new component/peripheral.  
 
-.. code-block::python
 
-   def led_blinker(glbl, membus, leds):
-       
-       # instantiate the module to interface to the the regfile
-       
-       # instantiate different LED blinking modules
-       led_modules = (led_stroby, led_dance, led_count,)
-       mleds = [Signal(leds.val) for _ in led_modules]
-       mods = []
-       for ii, ledmod in enumerate(led_modules): 
-           mods += ledmod(glbl, mleds[ii])
-       
-       # +.. autofunction:: rhea.cores.misc.led_blinker
+
+.. literalinclude:: rhea.cores.misc.led_blinker 
+
+The `led_blinker` module demonstrates how to add the created `regfile` to 
+the memory-mapped bus and get myhdl instance that provides the logic 
+to read and write the register file from the bus interface passed to the 
+module. 
+
+When instantiating the :py:func:`led_blinker` _module  
+
+.. _module : http://docs.myhdl.org/en/stable/manual/structure.html#structural-modeling